#' Fast linear regression
#'
#' Calculated associtation gene counts matrix with the pehonotype where each of gene counts on aexposure
#'
#' @param count_matrix  A matrix of gene counts (possibly transformed). rows are genes, columns are individuals
#' @param pheno  A data frame of phenotype, includes the trait and covariates.
#' @param trait A character, the name of the exposure variable. The trait should be a column in pheno.
#' @param covariates_string Characters string with specifying the covariats, include "as.factor" statements. example: covariate_string = "age,as.factor(sex)"
#' @param log_transform  One of the transformations log_replace_half_min, log_add_min, log_add_0.5, or NULL (default)
#' @param gene_IDs Vector of selection of geneID, NULL if all genes are tested
#' @return Linear regression results as a data frame with columns geneID, beta,se,t_stat (t-statistic),t_stat_df(degree of freedom),p_value,fdr_bh 
#' @examples
#' library(dplyr)
#' data(rnaseq_count_matrix)
#' rnaseq_count_matrix<- rnaseq_count_matrix[rowSums(rnaseq_count_matrix)>0,]
#' data(phenotype)
#' trait<-"Trait.1"
#' covars<-"Age+Sex"
#' log_transform<-"log_replace_half_min"
#' lm_count_mat(count_matrix=rnaseq_count_matrix,pheno=phenotype,trait=trait,
#'              covariates_string=covars, log_transform=log_transform)
#' @export
#'


lm_count_mat <-function(count_matrix, pheno, trait, covariates_string,
                        gene_IDs=NULL, log_transform = "log_replace_half_min"){

  stopifnot(colnames(count_matrix) == rownames(pheno), is.element(trait, colnames(pheno)))

  count_matrix <- as.matrix(count_matrix)

  # if gene_IDs are (or is) provided, filter count_matrix to the requested genes
  if(!is.null(gene_IDs)) {
    count_matrix <- filter_by_genes(count_matrix, gene_IDs)
  }

  count_matrix <- log_transform_count(count_matrix, transform = log_transform)

  count_matrix <- t(count_matrix)

  #covariates_string<- as.character(covariates_string)

  #covars<- unlist(strsplit(covariates_string, ","))


  model_string <- paste0(covariates_string,"+",trait)
  XX<-model.matrix(as.formula(paste0("~", model_string)), data=pheno)
  XtXinv <- solve(t(XX) %*% as.matrix(XX))
  XtXinv_se_arg <- sqrt(XtXinv[trait,trait])
  numExplan <-ncol(XX)

  XXproj <- XtXinv %*% t(XX)
  betas_mat <- XXproj %*% count_matrix
  betas <- betas_mat[trait,]

  resid_Ys <- count_matrix - XX %*% XXproj %*% count_matrix
  sum_squares_resids <- colSums(resid_Ys^2)
  sigmas_square <- sum_squares_resids/(nrow(count_matrix)-numExplan)
  se_betas <- sqrt(sigmas_square)*XtXinv_se_arg

  test_stats <- betas/se_betas
  t_stat_df <- nrow(count_matrix) - numExplan
  t_pval <- 2*pt(abs(test_stats), lower.tail=FALSE, df = t_stat_df)
  res <- data.frame(geneID = colnames(count_matrix), beta = betas,
<<<<<<< HEAD
                    se = se_betas, t_stat = test_stats,t_stat_df=t_stat_df, p_value = t_pval)

  rownames(res)<-NULL
  
=======
                    se = se_betas, t_stat = test_stats, 
                    t_stat_df = t_stat_df, p_value = t_pval)

  rownames(res)<-NULL
>>>>>>> 39d83e8d
  res<- res %>% mutate(fdr_bh= p.adjust(p_value, method = "BH"))
  return(res)
}


#' Wrapper function for differential expression analysis
#'
#' The function is to calculate DEG (Differential Expression Genes) analysis using residual permuation approach to calculate empirical p-value
#'
#' @param count_matrix A matrix of gene counts (possibly transformed). rows are genes, columns are individuals
#' @param pheno A data frame of phenotype data, includes the trait and covariates
#' @param trait A character, the name of the exposure variable. The trait should be a column in pheno
#' @param covariates_string Characters string with specifying the covariats, include "as.factor" statements. example: covariate_string = "age+as.factor(sex)"
#' @param log_transform  One of the transformations log_replace_half_min, log_add_min, log_add_0.5, or NULL (default)
#' @param gene_IDs A vector of selection of geneID, NULL if all genes are tested
#' @param n_permute number of computing residual permutation. Default is 100 times
#' @param stat_type Statistic type : p_value (quantile empirical pvalue), t_stat and chisq_stat (storey). Default is t_stat
#' @param empirical_type Type of empirical pvalue : quantile or storey. Default  is storey
#' @param t_df A vector of calculated t-statistic.Default is NULL
#' @param seed Random seed
#' @param outcome_type continous and binary.Default is continous
#' @return Linear regression results as a data frame with columns geneID, beta,se,t_stat (t-statistic),t_stat_df(degree of freedom) ,p_value, fdr_bh,,
#'         emp_pvals,bh_emp_pvals
#' @examples
#' set.seed(123)
#' library(qvalue)
#' library(dplyr)
#' data(phenotype)
#' data(rnaseq_count_matrix)
#' rnaseq_count_matrix<- rnaseq_count_matrix[rowSums(rnaseq_count_matrix)>0,]
#' trait<-"Trait.1"
#' covars<- "Age+Sex"
#' stat<-"t_stat"
#' empirical_type<-"storey"
#' lm_count_mat_emp_pval(count_matrix=rnaseq_count_matrix,pheno = phenotype,trait = trait,
#'                       covariates_string=covars, stat_type="t_stat",empirical_type="storey", outcome_type="continous")
#' @export


                    

lm_count_mat_emp_pval <-function(count_matrix, pheno, trait, covariates_string,
                                 n_permute=100,
                                 gene_IDs=NULL,
                                 log_transform = "log_replace_half_min",
                                 seed = NULL,
                                 stat_type="t_stat",
                                 empirical_type = "storey",
                                 t_df = NULL,
                                 outcome_type="continous"){

  if (!is.null(seed)) set.seed(seed)

  deg <- lm_count_mat(count_matrix=count_matrix,
                      pheno=pheno,
                      trait=trait,
                      covariates_string=covariates_string,
                      gene_IDs=gene_IDs,
                      log_transform = log_transform)

  message("Performing residual permutation to generate permuted trait...")


  permuted_trait<-sapply(seq_len(n_permute), function(x){
                  permute_resids_trait(pheno = pheno,
                  trait= trait, seed = seed,
                  covariates_string = covariates_string,outcome_type = outcome_type)
  })

  message(paste("performing differential expression analysis on", n_permute, "permuted traits"))


  permute_val<-lapply(seq_len(n_permute), function(y){
    pheno$perm_trait <- permuted_trait[,y]
    deg_perm <- lm_count_mat(count_matrix=count_matrix,
                             pheno=pheno,
                             trait="perm_trait",
                             covariates_string=covariates_string,
                             gene_IDs=gene_IDs,
                             log_transform = log_transform)
    null_stat<-deg_perm[,stat_type]
  })

  null_statistics<-unlist(permute_val)
  head(null_statistics)

  stopifnot(length(null_statistics)==n_permute*nrow(deg))


  message("Computing empirical p-values")

  emp_pvals <- compute_empirical_pvalues(statistics = deg[,stat_type],
                                         null_statistics = as.numeric(null_statistics),
                                         stat_type = stat_type,
                                         empirical_type = empirical_type)
  deg$emp_pvals <- emp_pvals
  deg$bh_emp_pvals <- p.adjust(deg$emp_pvals, method = "BH")
  return(deg)
}

<|MERGE_RESOLUTION|>--- conflicted
+++ resolved
@@ -62,18 +62,11 @@
   test_stats <- betas/se_betas
   t_stat_df <- nrow(count_matrix) - numExplan
   t_pval <- 2*pt(abs(test_stats), lower.tail=FALSE, df = t_stat_df)
-  res <- data.frame(geneID = colnames(count_matrix), beta = betas,
-<<<<<<< HEAD
-                    se = se_betas, t_stat = test_stats,t_stat_df=t_stat_df, p_value = t_pval)
+  res <- data.frame(geneID = colnames(count_matrix), beta = betas, se = se_betas, 
+                    t_stat = test_stats,t_stat_df=t_stat_df, p_value = t_pval)
 
   rownames(res)<-NULL
   
-=======
-                    se = se_betas, t_stat = test_stats, 
-                    t_stat_df = t_stat_df, p_value = t_pval)
-
-  rownames(res)<-NULL
->>>>>>> 39d83e8d
   res<- res %>% mutate(fdr_bh= p.adjust(p_value, method = "BH"))
   return(res)
 }
